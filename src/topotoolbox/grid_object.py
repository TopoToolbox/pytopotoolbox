"""This module contains the GridObject class.
"""

import copy

import numpy as np
import matplotlib.pyplot as plt

# pylint: disable=import-error
from ._grid import (  # type: ignore
    grid_fillsinks,
    grid_identifyflats,
    grid_excesstopography_fsm2d,
    grid_excesstopography_fmm2d,
    grid_gwdt,
    grid_gwdt_computecosts
)

__all__ = ['GridObject']


class GridObject():
    """A class containing all information of a Digital Elevation Model (DEM).
    """

    def __init__(self) -> None:
        """Initialize a GridObject instance.
        """
        # path to file
        self.path = ''
        # name of DEM
        self.name = ''

        # raster metadata
        self.z = np.empty((), order='F', dtype=np.float32)
        self.rows = 0
        self.columns = 0
        self.shape = self.z.shape

        self.cellsize = 0.0

        # georeference
        self.bounds = None
        self.transform = None
        self.crs = None

    def fillsinks(self) -> 'GridObject':
        """Fill sinks in the digital elevation model (DEM).

        Returns
        -------
        GridObject
            The filled DEM.
        """

        dem = self.z.astype(np.float32, order='F')
        output = np.zeros_like(dem)

        grid_fillsinks(output, dem, self.shape)

        result = copy.copy(self)
        result.z = output

        return result

    def identifyflats(
            self, raw: bool = False, output: list[str] | None = None) -> tuple:
        """Identifies flats and sills in a digital elevation model (DEM).

        Parameters
        ----------
        raw : bool, optional
            If True, returns the raw output grid as np.ndarray.
            Defaults to False.
        output : list of str, optional
            List of strings indicating desired output types. Possible values
            are 'sills', 'flats'. Order of inputs in list are irrelevant,
            first entry in output will always be sills.
            Defaults to ['sills', 'flats'].

        Returns
        -------
        tuple
            A tuple containing copies of the DEM with identified
            flats and/or sills.

        Notes
        -----
        Flats are identified as 1s, sills as 2s, and presills as 5s
        (since they are also flats) in the output grid.
        Only relevant when using raw=True.
        """

        # Since having lists as default arguments can lead to problems, output
        # is initialized with None by default and only converted to a list
        # containing default output here:
        if output is None:
            output = ['sills', 'flats']

        dem = self.z.astype(np.float32, order='F')
        output_grid = np.zeros_like(dem, dtype=np.int32)

        grid_identifyflats(output_grid, dem, self.shape)

        if raw:
            return tuple(output_grid)

        result = []
        if 'flats' in output:
            flats = copy.copy(self)
            flats.z = np.zeros_like(flats.z, order='F')
            flats.z = np.where((output_grid & 1) == 1, 1, flats.z)
            result.append(flats)

        if 'sills' in output:
            sills = copy.copy(self)
            sills.z = np.zeros_like(sills.z, order='F')
            sills.z = np.where((output_grid & 2) == 2, 1, sills.z)
            result.append(sills)

        return tuple(result)

    def excesstopography(
            self, threshold: "float | int | np.ndarray | GridObject" = 0.2,
            method: str = 'fsm2d',) -> 'GridObject':
        """
    Compute the two-dimensional excess topography using the specified method.

    Parameters
    ----------
    threshold : float, int, GridObject, or np.ndarray, optional
        Threshold value or array to determine slope limits, by default 0.2.
        If a float or int, the same threshold is applied to the entire DEM.
        If a GridObject or np.ndarray, it must match the shape of the DEM.
    method : str, optional
        Method to compute the excess topography, by default 'fsm2d'.
        Options are:

        - 'fsm2d': Uses the fast sweeping method.
        - 'fmm2d': Uses the fast marching method.

    Returns
    -------
    GridObject
        A new GridObject with the computed excess topography.

    Raises
    ------
    ValueError
        If `method` is not one of ['fsm2d', 'fmm2d'].
        If `threshold` is an np.ndarray and doesn't match the shape of the DEM.
    TypeError
        If `threshold` is not a float, int, GridObject, or np.ndarray.
        """

        if method not in ['fsm2d', 'fmm2d']:
            err = (f"Invalid method '{method}'. Supported methods are" +
                   " 'fsm2d' and 'fmm2d'.")
            raise ValueError(err) from None

        dem = self.z

        if isinstance(threshold, (float, int)):
            threshold_slopes = np.full(
                dem.shape, threshold, order='F', dtype=np.float32)
        elif isinstance(threshold, GridObject):
            threshold_slopes = threshold.z
        elif isinstance(threshold, np.ndarray):
            threshold_slopes = threshold
        else:
            err = "Threshold must be a float, int, GridObject, or np.ndarray."
            raise TypeError(err) from None

        if not dem.shape == threshold_slopes.shape:
            err = "Threshold array must have the same shape as the DEM."
            raise ValueError(err) from None
        if not threshold_slopes.flags['F_CONTIGUOUS']:
            threshold_slopes = np.asfortranarray(threshold)
        if not np.issubdtype(threshold_slopes.dtype, np.float32):
            threshold_slopes = threshold_slopes.astype(np.float32)

        excess = np.zeros_like(dem)
        cellsize = self.cellsize

        if method == 'fsm2d':
            grid_excesstopography_fsm2d(
                excess, dem, threshold_slopes, cellsize, self.shape)

        elif method == 'fmm2d':
            heap = np.zeros_like(dem, dtype=np.int64)
            back = np.zeros_like(dem, dtype=np.int64)

<<<<<<< HEAD
            grid_excesstopography_fmm2d(excess, heap, back, dem,
                                        threshold_slopes, cellsize,
                                        nrows, ncols)
=======
            grid_excesstopography_fmm2d(
                excess, heap, back, dem, threshold_slopes, cellsize, self.shape)
>>>>>>> 43e46bd5

        result = copy.copy(self)
        result.z = excess

        return result

    def _gwdt(self, flats: "GridObject | np.ndarray | None" = None) -> 'GridObject':

        if flats is None:
            flats = self.fillsinks().z
        elif isinstance(flats, GridObject):
            flats = flats.z
        elif isinstance(flats, np.ndarray):
            flats = flats(dtype='int64', order='F')
            # make sure other and stuff is correct (int32 etc)

        dist = np.zeros_like(flats, dtype=np.float64)
        prev = np.zeros_like(flats, dtype=np.int64)
        costs = np.zeros_like(flats, dtype=np.float64)
        heap = np.zeros_like(flats, dtype=np.int64)
        back = np.zeros_like(flats, dtype=np.int64)

        grid_gwdt(dist, prev, costs, flats, heap, back, self.shape)

        result = copy.copy(self)
        result.z = dist
        return result

    def _gwdt_computecosts(self):

        grid_gwdt_computecosts()

        result = copy.copy()
        result.z = 0
        return result

    def info(self) -> None:
        """Prints all variables of a GridObject.
        """
        print(f"name: {self.name}")
        print(f"path: {self.path}")
        print(f"rows: {self.rows}")
        print(f"cols: {self.columns}")
        print(f"cellsize: {self.cellsize}")
        print(f"bounds: {self.bounds}")
        print(f"transform: {self.transform}")
        print(f"crs: {self.crs}")

    def show(self, cmap='terrain') -> None:
        """
        Display the GridObject instance as an image using Matplotlib.

        Parameters
        ----------
        cmap : str, optional
            Matplotlib colormap that will be used in the plot.
        """
        plt.imshow(self, cmap=cmap)
        plt.title(self.name)
        plt.colorbar()
        plt.tight_layout()
        plt.show()

    # 'Magic' functions:
    # ------------------------------------------------------------------------

    def __eq__(self, other):
        dem = copy.deepcopy(self)

        if not isinstance(other, self.__class__):
            raise TypeError("Can only compare two GridObjects.")

        if self.columns != other.columns or self.rows != other.rows:
            raise ValueError("Both GridObjects have to be the same size.")

        for x in range(0, self.columns):
            for y in range(0, self.rows):

                dem.z[x][y] = self.z[x][y] == other.z[x][y]

        return dem

    def __ne__(self, other):
        dem = copy.deepcopy(self)

        if not isinstance(other, self.__class__):
            raise TypeError("Can only compare two GridObjects.")

        if self.columns != other.columns or self.rows != other.rows:
            raise ValueError("Both GridObjects have to be the same size.")

        for x in range(0, self.columns):
            for y in range(0, self.rows):

                dem.z[x][y] = self.z[x][y] != other.z[x][y]

        return dem

    def __gt__(self, other):
        dem = copy.deepcopy(self)

        if not isinstance(other, self.__class__):
            raise TypeError("Can only compare two GridObjects.")

        if self.columns != other.columns or self.rows != other.rows:
            raise ValueError("Both GridObjects have to be the same size.")

        for x in range(0, self.columns):
            for y in range(0, self.rows):

                dem.z[x][y] = self.z[x][y] > other.z[x][y]

        return dem

    def __lt__(self, other):
        dem = copy.deepcopy(self)

        if not isinstance(other, self.__class__):
            raise TypeError("Can only compare two GridObjects.")

        if self.columns != other.columns or self.rows != other.rows:
            raise ValueError("Both GridObjects have to be the same size.")

        for x in range(0, self.columns):
            for y in range(0, self.rows):

                dem.z[x][y] = self.z[x][y] < other.z[x][y]

        return dem

    def __ge__(self, other):
        dem = copy.deepcopy(self)

        if not isinstance(other, self.__class__):
            raise TypeError("Can only compare two GridObjects.")

        if self.columns != other.columns or self.rows != other.rows:
            raise ValueError("Both GridObjects have to be the same size.")

        for x in range(0, self.columns):
            for y in range(0, self.rows):

                dem.z[x][y] = self.z[x][y] >= other.z[x][y]

        return dem

    def __le__(self, other):
        dem = copy.deepcopy(self)

        if not isinstance(other, self.__class__):
            raise TypeError("Can only compare two GridObjects.")

        if self.columns != other.columns or self.rows != other.rows:
            raise ValueError("Both GridObjects have to be the same size.")

        for x in range(0, self.columns):
            for y in range(0, self.rows):

                dem.z[x][y] = self.z[x][y] <= other.z[x][y]

        return dem

    def __add__(self, other):
        dem = copy.copy(self)

        if isinstance(other, self.__class__):
            dem.z = self.z + other.z
            return dem

        dem.z = self.z + other
        return dem

    def __sub__(self, other):
        dem = copy.copy(self)

        if isinstance(other, self.__class__):
            dem.z = self.z - other.z
            return dem

        dem.z = self.z - other
        return dem

    def __mul__(self, other):
        dem = copy.copy(self)

        if isinstance(other, self.__class__):
            dem.z = self.z * other.z
            return dem

        dem.z = self.z * other
        return dem

    def __div__(self, other):
        dem = copy.copy(self)

        if isinstance(other, self.__class__):
            dem.z = self.z / other.z
            return dem

        dem.z = self.z / other
        return dem

    def __and__(self, other):
        dem = copy.deepcopy(self)

        if not isinstance(other, self.__class__):
            raise TypeError("Can only compare two GridObjects.")

        if self.columns != other.columns or self.rows != other.rows:
            raise ValueError("Both GridObjects have to be the same size.")

        for x in range(0, self.columns):
            for y in range(0, self.rows):

                if (self.z[x][y] not in [0, 1]
                        or other.z[x][y] not in [0, 1]):

                    raise ValueError(
                        "Invalid cell value. 'and' can only compare " +
                        "True (1) and False (0) values.")

                dem.z[x][y] = (int(self.z[x][y]) & int(other.z[x][y]))

        return dem

    def __or__(self, other):
        dem = copy.deepcopy(self)

        if not isinstance(other, self.__class__):
            raise TypeError("Can only compare two GridObjects.")

        if self.columns != other.columns or self.rows != other.rows:
            raise ValueError("Both GridObjects have to be the same size.")

        for x in range(0, self.columns):
            for y in range(0, self.rows):

                if (self.z[x][y] not in [0, 1]
                        or other.z[x][y] not in [0, 1]):

                    raise ValueError(
                        "Invalid cell value. 'or' can only compare True (1)" +
                        " and False (0) values.")

                dem.z[x][y] = (int(self.z[x][y]) | int(other.z[x][y]))

        return dem

    def __xor__(self, other):
        dem = copy.deepcopy(self)

        if not isinstance(other, self.__class__):
            raise TypeError("Can only compare two GridObjects.")

        if self.columns != other.columns or self.rows != other.rows:
            raise ValueError("Both GridObjects have to be the same size.")

        for x in range(0, self.columns):
            for y in range(0, self.rows):

                if (self.z[x][y] not in [0, 1]
                        or other.z[x][y] not in [0, 1]):

                    raise ValueError(
                        "Invalid cell value. 'xor' can only compare True (1)" +
                        " and False (0) values.")

                dem.z[x][y] = (int(self.z[x][y]) ^ int(other.z[x][y]))

        return dem

    def __len__(self):
        return len(self.z)

    def __iter__(self):
        return iter(self.z)

    def __getitem__(self, index):
        return self.z[index]

    def __setitem__(self, index, value):
        try:
            value = np.float32(value)
        except (ValueError, TypeError):
            raise TypeError(
                f"{value} can't be converted to float32.") from None

        self.z[index] = value

    def __array__(self):
        return self.z

    def __str__(self):
        return str(self.z)<|MERGE_RESOLUTION|>--- conflicted
+++ resolved
@@ -190,14 +190,8 @@
             heap = np.zeros_like(dem, dtype=np.int64)
             back = np.zeros_like(dem, dtype=np.int64)
 
-<<<<<<< HEAD
-            grid_excesstopography_fmm2d(excess, heap, back, dem,
-                                        threshold_slopes, cellsize,
-                                        nrows, ncols)
-=======
             grid_excesstopography_fmm2d(
                 excess, heap, back, dem, threshold_slopes, cellsize, self.shape)
->>>>>>> 43e46bd5
 
         result = copy.copy(self)
         result.z = excess
