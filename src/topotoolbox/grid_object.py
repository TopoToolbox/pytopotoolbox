import numpy as np
import rasterio

from .gridmixins.info import InfoMixin
from .gridmixins.fillsinks import FillsinksMixin

class GridObject(
        InfoMixin,
        FillsinksMixin
        ):
    
    def __init__(self, path=None):
<<<<<<< HEAD
        if path is not None:
            try:                
                dataset = rasterio.open(path)

            except TypeError as err:
                raise TypeError(err) from None
            except Exception as err:
                raise ValueError(err) from None
            
            self.path = path
            self.z = dataset.read(1).astype(np.float32)
            self.rows = dataset.height 
            self.columns = dataset.width
            self.cellsize = dataset.res[0]


=======

        try:                
            dataset = rasterio.open(path)

        except TypeError as err:
            raise TypeError(err) from None
        except Exception as err:
            raise ValueError(err) from None

        self.path = path
        self.z = dataset.read(1).astype(np.float32)
        self.rows = dataset.height 
        self.columns = dataset.width
        self.cellsize = dataset.res[0]

    # TODO: classmethods random, empty, [..] 
>>>>>>> 7fc782a9
    @classmethod
    def gen_random(cls, hillsize=24, rows=128, columns=128, cellsize=10):
        
        try:
            import opensimplex as simplex

        except ImportError as err:
            raise ImportError("For gen_random to work, opensimplex needs to be installed. (pip install opensimplex)") from None
        
        noise_array = np.empty((rows, columns), dtype=np.float32)
        for y in range(0, rows):
            for x in range(0, columns):
                value = simplex.noise4(x / hillsize, y / hillsize, 0.0, 0.0)
                color = int((value + 1) * 128)
                noise_array[y, x] = color

        instance = cls(None)
        instance.path=None    
        instance.z = noise_array
        instance.rows=rows
        instance.columns=columns
        instance.cellsize=cellsize

        return instance


    # TODO: implement gen_empty 
    @classmethod
    def gen_empty(cls):
        pass
<|MERGE_RESOLUTION|>--- conflicted
+++ resolved
@@ -10,7 +10,6 @@
         ):
     
     def __init__(self, path=None):
-<<<<<<< HEAD
         if path is not None:
             try:                
                 dataset = rasterio.open(path)
@@ -26,25 +25,6 @@
             self.columns = dataset.width
             self.cellsize = dataset.res[0]
 
-
-=======
-
-        try:                
-            dataset = rasterio.open(path)
-
-        except TypeError as err:
-            raise TypeError(err) from None
-        except Exception as err:
-            raise ValueError(err) from None
-
-        self.path = path
-        self.z = dataset.read(1).astype(np.float32)
-        self.rows = dataset.height 
-        self.columns = dataset.width
-        self.cellsize = dataset.res[0]
-
-    # TODO: classmethods random, empty, [..] 
->>>>>>> 7fc782a9
     @classmethod
     def gen_random(cls, hillsize=24, rows=128, columns=128, cellsize=10):
         
