--- conflicted
+++ resolved
@@ -1272,8 +1272,6 @@
             extent = self.extent
 
         return ax.imshow(np.clip(rgb, 0, 1), extent=extent, **kwargs)
-<<<<<<< HEAD
-=======
 
     def plot_surface(self, ax=None, **kwargs):
         """Plot DEM as a 3D surface
@@ -1303,7 +1301,6 @@
         x, y = self.coordinates
 
         return ax.plot_surface(x, y, self.z, **kwargs)
->>>>>>> ac396b89
 
     def shufflelabel(self, seed=None):
         """Randomize the labels of a GridObject
@@ -1377,157 +1374,8 @@
 
         return result
 
-    def zscore(self):
-        """Returns the z-score for each element of GridObject such that
-        all values are centered to have mean 0 and scaled to have
-        standard deviation 1.
-
-        Returns
-        -------
-        GridObject
-            A GridObject containing the z-scores of the input GridObject.
-
-        Example
-        -------
-        >>> dem = topotoolbox.load_dem('tibet')
-        >>> dem_zscore = dem.zscore()
-        >>> dem_zscore.plot()
-        """
-        result = cp.copy(self)
-        result.z = (self.z - np.nanmean(self.z)) / np.nanstd(self.z)
-        return result
-
-    def resize(self, left: float | int, right: float | int, 
-               top: float | int, bottom: float | int, 
-               highlight_selected: bool=False) -> 'GridObject':
-        """Resize the Gridobject by cropping to specified boundaries.
-
-        Supports three input modes (percentage, coordinate, pixel) to define
-        the crop region. Automatically detects the mode based on input values.
-        In case of reversed boundaries, automatically swaps them to ensure
-        the crop region is valid. If coordinate and pixel modes include the
-        same values, the coordinate mode takes precedence.
-        The resulting grid will have a new transform and bounds based on the
-        specified boundaries. If `highlight_selected` is True, the original
-        grid will be plotted with the selected region highlighted.
-
-        Parameters
-        ----------
-        left : float or int
-            Left boundary in one of three modes:
-            - Percentage: 0.0 to 1.0 (relative to grid width)
-            - Coordinate: Within grid's horizontal bounds
-            - Pixel: Column index (0 to grid width-1)
-        right : float or int
-            Right boundary (same modes as `left`).
-        top : float or int
-            Top boundary in one of three modes:
-            - Percentage: 0.0-1.0 (relative to grid height)
-            - Coordinate: Within grid's vertical bounds
-            - Pixel: Row index (0 to grid height-1)
-        bottom : float or int
-            Bottom boundary (same modes as `top`).
-        highlight_selected : bool, optional, default=False
-            If True, plots the original grid with selected region highlighted.
-
-        Returns
-        -------
-        GridObject
-            Cropped grid with updated transform, bounds, and data.
-
-        Raises
-        ------
-        ValueError
-            If boundaries are not in a consistent valid mode.
-
-        Example
-        -------
-        >>> dem = topotoolbox.load_dem('tibet')
-        >>> new_dem = dem.resize(0.6, 0.8, 0.3, 0.5, highlight_selected=True)
-        >>> new_dem = dem.resize(240000, 300000, 2600000, 2500000, 
-                                 highlight_selected=True)
-        >>> new_dem = dem.resize(1000, 1500, 600, 1100, 
-                                 highlight_selected=True)
-        >>> new_dem.plot()
-        """
-        height, width = self.shape[0], self.shape[1]
-        # Case 1: Percentage mode (all values between 0 and 1)
-        if all(0.0 <= float(val) <= 1.0 for val in [top, bottom, left, right]):
-            y_start = int(top * height)
-            y_end = int(bottom * height)
-            x_start = int(left * width)
-            x_end = int(right * width)
-
-        # Case 2: Coordinate mode
-        elif (all(self.bounds.left <= val <= self.bounds.right for 
-                  val in [left, right]) and
-              all(self.bounds.bottom <= val <= self.bounds.top for 
-                  val in [top, bottom])):
-            y_start = int((self.bounds.top - top) / self.cellsize)
-            y_end = int((self.bounds.top - bottom) / self.cellsize)
-            x_start = int((left - self.bounds.left) / self.cellsize)
-            x_end = int((right - self.bounds.left) / self.cellsize)
-
-        # Case 3: Pixel mode (values are in array indices)
-        elif (all(0 <= val < height for val in [top, bottom]) and
-              all(0 <= val < width for val in [left, right])):
-            y_start, y_end = int(top), int(bottom)
-            x_start, x_end = int(left), int(right)
-
-        else:
-            err = ("Provided Borders are not in a valid format."
-                   " Please provide values in one of the following formats:\n"
-                   "1. Percentage mode: all values between 0.0 and 1.0\n"
-                   "2. Coordinate mode: all values within the extent of the "
-                   f"GridObject: extent = {self.extent}\n"
-                   "3. Pixel mode: all values are valid indices of the "
-                   f"GridObject: 0 to {self.shape[0]} for rows and 0 to "
-                   f"{self.shape[1]} for columns.")
-            raise ValueError(err) from None
-
-        # Ensure x_start < x_end and y_start < y_end to handle switched
-        # bounds instead of raising an error
-        if x_start > x_end:
-            x_start, x_end = x_end, x_start
-        if y_start > y_end:
-            y_start, y_end = y_end, y_start
-
-        result = cp.copy(self)
-
-        # Calculate new transform
-        new_x_origin = self.transform.c + x_start * self.transform.a
-        new_y_origin = self.transform.f + y_start * self.transform.e
-        new_transform = Affine(
-            self.transform.a, self.transform.b, new_x_origin,
-            self.transform.d, self.transform.e, new_y_origin)
-        result.transform = new_transform
-        # Calculate new bounds
-        new_left = new_x_origin
-        new_top = new_y_origin
-        new_right = new_x_origin + (x_end - x_start) * self.transform.a
-        new_bottom = new_y_origin + (y_end - y_start) * self.transform.e
-        new_bounds = BoundingBox(new_left, new_bottom, new_right, new_top)
-        result.bounds = new_bounds
-        # Crop DEM
-        result.z = result.z[y_start:y_end, x_start:x_end]
-
-        if highlight_selected:
-            _, ax = plt.subplots()
-            # adjust selection rectangle to extent
-            x_start = self.bounds.left + x_start * self.cellsize
-            x_end = self.bounds.left + x_end * self.cellsize
-            y_start = self.bounds.top - y_start * self.cellsize
-            y_end = self.bounds.top - y_end * self.cellsize
-            # plot rectangle
-            x = [x_start, x_end, x_end, x_start, x_start]
-            y = [y_start, y_start, y_end, y_end, y_start]
-            self.plot()
-            ax.plot(x, y, 'r-', linewidth=2)
-
-        return result
-
-        # 'Magic' functions:
-        # ------------------------------------------------------------------------
+    # 'Magic' functions:
+    # ------------------------------------------------------------------------
 
     def __eq__(self, other):
         dem = cp.deepcopy(self)
