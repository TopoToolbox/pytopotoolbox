"""This module contains the GridObject class.
"""
import copy as cp
from typing import Tuple, List

import numpy as np

import matplotlib.pyplot as plt
from matplotlib import colors

from scipy.ndimage import (
    convolve,
    median_filter,
    generic_filter,
    grey_erosion,
    grey_dilation,
    distance_transform_edt
)
from scipy.signal import wiener

from rasterio import CRS, Affine
from rasterio.warp import reproject
from rasterio.enums import Resampling

# pylint: disable=no-name-in-module
from . import _grid, _morphology  # type: ignore

__all__ = ['GridObject']


class GridObject():
    """A class containing all information of a Digital Elevation Model (DEM).
    """

    def __init__(self) -> None:
        """Initialize a GridObject instance.
        """
        # path to file
        self.path = ''
        # name of DEM
        self.name = ''

        # raster metadata
        self.z = np.empty((), order='F', dtype=np.float32)

        self.cellsize = 0.0  # in meters if crs.is_projected == True

        # georeference
        self.bounds = None
        self.transform = Affine.identity()
        self.crs = None

    @property
    def shape(self):
        """Tuple of grid dimensions
        """
        return self.z.shape

    @property
    def rows(self):
        """The size of the first dimension of the grid
        """
        return self.z.shape[0]

    @property
    def columns(self):
        """The size of the second dimension of the grid
        """
        return self.z.shape[1]

    @property
    def dims(self):
        """The dimensions of the grid in the correct order for libtopotoolbox
        """
        if self.z.flags.c_contiguous:
            return (self.columns, self.rows)

        if self.z.flags.f_contiguous:
            return (self.rows, self.columns)

        raise TypeError(
            "Grid is not stored as a contiguous row- or column-major array")

    @property
    def extent(self):
        """The bounding box of the grid in the order needed for plotting

        Returns
        -------
        tuple
            The bounding box in the order (left, right, bottom, top)
        """
        return (self.bounds.left, self.bounds.right, self.bounds.bottom, self.bounds.top)

    def reproject(self,
                  crs: 'CRS',
                  resolution: 'float | None' = None,
                  resampling: 'Resampling' = Resampling.bilinear):
        """Reproject GridObject to a new coordinate system.

        Parameters
        ----------
        crs : rasterio.CRS
            Target coordinate system
        resolution : float, optional
            Target resolution.
            If one is not provided, a resolution that approximately
            matches that of the source coordinate system will be used.
        resampling : rasterio.enums.Resampling, optional
            Resampling method.
            The default is bilinear resampling.

        Returns
        -------
        GridObject
            The reprojected data.

        """
        dst = GridObject()

        dst.z, dst.transform = reproject(
            self.z,
            src_transform=self.transform,
            src_crs=self.crs,
            dst_transform=None,  # Let rasterio derive the transform for us
            dst_crs=crs,
            dst_nodata=np.nan,
            dst_resolution=resolution,
            resampling=resampling,
        )
        # reproject gives us a 3D array, we want the first band
        # We also want it in column-major order
        dst.z = np.asfortranarray(dst.z[0, :, :])

        dst.crs = crs

        # Get cellsize from transform in case we did not specify one
        if dst.transform is not None:
            dst.cellsize = abs(dst.transform[0])

        return dst

    def fillsinks(self,
                  bc: 'np.ndarray | GridObject | None' = None,
                  hybrid: bool = True) -> 'GridObject':
        """Fill sinks in the digital elevation model (DEM).

        Parameters
        ----------
        bc : ndarray or GridObject, optional
            Boundary conditions for sink filling. `bc` should be an array
            of np.uint8 that matches the shape of the DEM. Values of 1
            indicate pixels that should be fixed to their values in the
            original DEM and values of 0 indicate pixels that should be
            filled.
        hybrid: bool, optional
            Should hybrid reconstruction algorithm be used? Defaults to True. Hybrid
            reconstruction is faster but requires additional memory be allocated
            for a queue.

        Returns
        -------
        GridObject
            The filled DEM.

        """

        dem = self.z.astype(np.float32)
        output = np.zeros_like(dem)

        restore_nans = False

        if bc is None:
            bc = np.ones_like(dem, dtype=np.uint8)
            bc[1:-1, 1:-1] = 0  # Set interior pixels to 0

            nans = np.isnan(dem)
            dem[nans] = -np.inf
            bc[nans] = 1  # Set NaNs to 1
            restore_nans = True

        if bc.shape != self.shape:
            err = ("The shape of the provided boundary conditions does not "
                   f"match the shape of the DEM. {self.shape}")
            raise ValueError(err)from None

        if isinstance(bc, GridObject):
            bc = bc.z

        if hybrid:
            queue = np.zeros_like(dem, dtype=np.int64)
            _grid.fillsinks_hybrid(output, queue, dem, bc, self.dims)
        else:
            _grid.fillsinks(output, dem, bc, self.dims)

        if restore_nans:
            dem[nans] = np.nan
            output[nans] = np.nan

        result = cp.copy(self)
        result.z = output

        return result

    def identifyflats(
            self, raw: bool = False, output: list[str] | None = None) -> tuple:
        """Identifies flats and sills in a digital elevation model (DEM).

        Parameters
        ----------
        raw : bool, optional
            If True, returns the raw output grid as np.ndarray.
            Defaults to False.
        output : list of str, optional
            List of strings indicating desired output types. Possible values
            are 'sills', 'flats'. Order of inputs in list are irrelevant,
            first entry in output will always be sills.
            Defaults to ['sills', 'flats'].

        Returns
        -------
        tuple
            A tuple containing copies of the DEM with identified
            flats and/or sills.

        Notes
        -----
        Flats are identified as 1s, sills as 2s, and presills as 5s
        (since they are also flats) in the output grid.
        Only relevant when using raw=True.

        Example
        -------
        >>> dem = topotoolbox.load_dem('perfectworld')
        >>> flats, sills = dem.identifyflats()
        >>> flats.plot(cmap='terrain')
        """

        # Since having lists as default arguments can lead to problems, output
        # is initialized with None by default and only converted to a list
        # containing default output here:
        if output is None:
            output = ['sills', 'flats']

        dem = self.z.astype(np.float32, order='F')
        output_grid = np.zeros_like(dem, dtype=np.int32)

        _grid.identifyflats(output_grid, dem, self.shape)

        if raw:
            return tuple(output_grid)

        result = []
        if 'flats' in output:
            flats = cp.copy(self)
            flats.z = np.zeros_like(flats.z, order='F')
            flats.z = np.where((output_grid & 1) == 1, 1, flats.z)
            result.append(flats)

        if 'sills' in output:
            sills = cp.copy(self)
            sills.z = np.zeros_like(sills.z, order='F')
            sills.z = np.where((output_grid & 2) == 2, 1, sills.z)
            result.append(sills)

        return tuple(result)

    def excesstopography(
            self, threshold: "float | int | np.ndarray | GridObject" = 0.2,
            method: str = 'fsm2d',) -> 'GridObject':
        """
        Compute the two-dimensional excess topography using the specified method.

        Parameters
        ----------
        threshold : float, int, GridObject, or np.ndarray, optional
            Threshold value or array to determine slope limits, by default 0.2.
            If a float or int, the same threshold is applied to the entire DEM.
            If a GridObject or np.ndarray, it must match the shape of the DEM.
        method : str, optional
            Method to compute the excess topography, by default 'fsm2d'.
            Options are:

            - 'fsm2d': Uses the fast sweeping method.
            - 'fmm2d': Uses the fast marching method.

<<<<<<< HEAD
    Returns
    -------
    GridObject
        A new GridObject with the computed excess topography.

    Raises
    ------
    ValueError
        If `method` is not one of ['fsm2d', 'fmm2d'].
        If `threshold` is an np.ndarray and doesn't match the shape of the DEM.
    TypeError
        If `threshold` is not a float, int, GridObject, or np.ndarray.

    Example
    -------
    >>> dem = topotoolbox.load_dem('perfectworld')
    >>> excess = dem.excesstopography(threshold=0.3, method='fsm2d')
    >>> excess.plot(cmap='terrain')
=======
        Returns
        -------
        GridObject
            A new GridObject with the computed excess topography.

        Raises
        ------
        ValueError
            If `method` is not one of ['fsm2d', 'fmm2d'].
            If `threshold` is an np.ndarray and doesn't match the shape of the DEM.
        TypeError
            If `threshold` is not a float, int, GridObject, or np.ndarray.
>>>>>>> c776f255
        """

        if method not in ['fsm2d', 'fmm2d']:
            err = (f"Invalid method '{method}'. Supported methods are" +
                   " 'fsm2d' and 'fmm2d'.")
            raise ValueError(err) from None

        dem = np.asarray(self, dtype=np.float32)

        if isinstance(threshold, (float, int)):
            threshold_slopes = np.full_like(dem, threshold)
        elif isinstance(threshold, GridObject):
            threshold_slopes = np.asarray(threshold, dtype=np.float32)
        elif isinstance(threshold, np.ndarray):
            threshold_slopes = np.asarray(threshold, dtype=np.float32)
        else:
            err = "Threshold must be a float, int, GridObject, or np.ndarray."
            raise TypeError(err) from None

        if not dem.shape == threshold_slopes.shape:
            err = "Threshold array must have the same shape as the DEM."
            raise ValueError(err) from None

        excess = np.zeros_like(dem)
        cellsize = self.cellsize

        if method == 'fsm2d':
            _grid.excesstopography_fsm2d(
                excess, dem, threshold_slopes, cellsize, self.dims)

        elif method == 'fmm2d':
            heap = np.zeros_like(dem, dtype=np.int64)
            back = np.zeros_like(dem, dtype=np.int64)

            _grid.excesstopography_fmm2d(excess, heap, back, dem,
                                         threshold_slopes, cellsize,
                                         self.dims)

        result = cp.copy(self)
        result.z = excess

        return result

    def filter(self, method: str = 'mean', kernelsize: int = 3) -> 'GridObject':
        """The function filter is a wrapper around various image filtering
        algorithms. Only filters with rectangular kernels of uneven
        dimensions are supported.

        Parameters
        ----------
        method : str, optional
            Which method will be used to filter the DEM: ['mean', 'average',
            'median', 'sobel', 'scharr', 'wiener', 'std'], by default 'mean'
        kernelsize : int, optional
            Size of the kernel that will be applied. Note that ['sobel',
            'scharr'] require that the kernelsize is 3, by default 3

        Returns
        -------
        GridObject
            The filtered DEM as a GridObject.

        Raises
        ------
        ValueError
            If the kernelsize does not match the requirements of this function
            or the selected method is not implemented in the function.

        Example
        -------
        >>> dem = topotoolbox.load_dem('perfectworld')
        >>> sharr = dem.filter(method='scharr', kernelsize=3)
        >>> plt.schatt.plot(cmap='terrain')
        """

        valid_methods = ['mean', 'average', 'median',
                         'sobel', 'scharr', 'wiener', 'std']

        if method in ['mean', 'average']:
            kernel = np.ones((kernelsize, kernelsize)) / kernelsize**2
            filtered = convolve(self.z, kernel, mode='nearest')

        elif method in ['median']:
            filtered = median_filter(self.z, size=kernelsize, mode='reflect')

        elif method in ['sobel', 'scharr']:
            if kernelsize != 3:
                arr = f"The method '{method}' only works with a 3x3 kernel'."
                raise ValueError(arr) from None

            if method == 'sobel':
                ky = np.array([[1, 2, 1], [0, 0, 0], [-1, -2, -1]])
            else:  # 'scharr'
                ky = np.array([[3, 10, 3], [0, 0, 0], [-3, - 10, - 3]])

            kx = ky.T
            filtered = np.hypot(
                convolve(self.z, ky, mode='nearest'),
                convolve(self.z, kx, mode='nearest'))

        elif method in ['wiener']:
            filtered = wiener(self.z, mysize=kernelsize)

        elif method in ['std']:
            # This solution is based on this thread:
            # https://stackoverflow.com/questions/19518827/what-is-the-python
            # -equivalent-for-matlabs-stdfilt-function
            filtered = generic_filter(self.z, np.std, size=kernelsize)
            factor = np.sqrt(kernelsize**2 / (kernelsize**2 - 1))
            np.multiply(filtered, factor, out=filtered)

        else:
            err = (f"Argument 'method={method}' has to be"
                   f"one of {valid_methods}.")
            raise ValueError(err) from None

        # Keep NaNs like they are in self.z
        filtered[np.isnan(self.z)] = np.nan

        result = cp.copy(self)
        result.z = filtered
        return result

    def gradient8(self, unit: str = 'tangent', multiprocessing: bool = True):
        """
    Compute the gradient of a digital elevation model (DEM) using an
    8-direction algorithm.

    Parameters
    ----------
    unit : str, optional
        The unit of the gradient to be calculated. Options are:
        - 'tangent' : Calculate the gradient as a tangent (default).
        - 'radian'  : Calculate the gradient in radians.
        - 'degree'  : Calculate the gradient in degrees.
        - 'sine'    : Calculate the gradient as the sine of the angle.
        - 'percent' : Calculate the gradient as a percentage.
    multiprocessing : bool, optional
        If True, use multiprocessing for computation. Default is True.

    Returns
    -------
    GridObject
        A new GridObject with the calculated gradient.

    Example
    -------
    >>> dem = topotoolbox.load_dem('perfectworld')
    >>> grad = = dem.gradient8()
    >>> grad.plot(cmap='terrain')
        """

        if multiprocessing:
            use_mp = 1
        else:
            use_mp = 0

        dem = self.z.astype(np.float32, order='F')
        output = np.zeros_like(dem)

        _grid.gradient8(output, dem, self.cellsize, use_mp, self.shape)
        result = cp.copy(self)

        if unit == 'radian':
            output = np.arctan(output)
        elif unit == 'degree':
            output = np.arctan(output) * (180.0 / np.pi)
        elif unit == 'sine':
            output = np.sin(np.arctan(output))
        elif unit == 'percent':
            output = output * 100.0

        result.z = output

        return result

    def curvature(self, ctype='profc', meanfilt=False) -> 'GridObject':
        """curvature returns the second numerical derivative (curvature) of a
        digital elevation model. By default, curvature returns the profile
        curvature (profc).

        Parameters
        ----------
        ctype : str, optional
            What type of curvature will be computed, by default 'profc'
            - 'profc' : profile curvature [m^(-1)],
            - 'planc' : planform curvature [m^(-1))],
            - 'tangc' : tangential curvature [m^(-1)],
            - 'meanc' : mean curvature [m^(-1)],
            - 'total' : total curvature [m^(-2)]
        meanfilt : bool, optional
            True if a mean filter will be applied before comuting the
            curvature, by default False

        Returns
        -------
        GridObject
            A GridObject storing the computed values.

        Raises
        ------
        ValueError
            If wrong ctype has been used.

        Examples
        --------
        >>> dem = topotoolbox.load_dem('tibet')
        >>> curv = dem.curvature()
        >>> curv.plot(cmap='terrain')
        """

        if meanfilt:
            kernel = np.ones((3, 3)) / 9
            dem = convolve(self.z, kernel, mode='nearest')
        else:
            dem = self.z

        kernel_fx = np.array(
            [[-1, 0, 1], [-1, 0, 1], [-1, 0, 1]]) / (6 * self.cellsize)
        kernel_fy = np.array(
            [[1, 1, 1], [0, 0, 0], [-1, -1, -1]]) / (6 * self.cellsize)

        fx = convolve(dem, kernel_fx, mode='nearest')
        fy = convolve(dem, kernel_fy, mode='nearest')

        kernel_fxx = np.array(
            [[1, -2, 1], [1, -2, 1], [1, -2, 1]]) / (3 * self.cellsize**2)
        kernel_fyy = kernel_fxx.T
        kernel_fxy = np.array(
            [[-1, 0, 1], [0, 0, 0], [1, 0, -1]]) / (4 * self.cellsize**2)

        fxx = convolve(dem, kernel_fxx, mode='nearest')
        fyy = convolve(dem, kernel_fyy, mode='nearest')
        fxy = convolve(dem, kernel_fxy, mode='nearest')

        epsilon = 1e-10
        if ctype == 'profc':
            denominator = (fx**2 + fy**2) * (1 + fx **
                                             2 + fy**2)**(3/2) + epsilon
            curvature = - (fx**2 * fxx + 2 * fx * fy * fxy + fy **
                           2 * fyy) / denominator
        elif ctype == 'tangc':
            denominator = (fx**2 + fy**2) * (1 + fx **
                                             2 + fy**2)**(1/2) + epsilon
            curvature = - (fy**2 * fxx - 2 * fx * fy * fxy + fx **
                           2 * fyy) / denominator
        elif ctype == 'planc':
            denominator = (fx**2 + fy**2)**(3/2) + epsilon
            curvature = - (fy**2 * fxx - 2 * fx * fy * fxy + fx **
                           2 * fyy) / denominator
        elif ctype == 'meanc':
            denominator = 2 * (fx**2 + fy**2 + 1)**(3/2) + epsilon
            curvature = -((1 + fy ** 2) * fxx - 2 * fxy * fx * fy +
                          (1 + fx ** 2) * fyy) / denominator
        elif ctype == 'total':
            curvature = fxx**2 + 2 * fxy**2 + fyy**2
        else:
            raise ValueError(
                "Invalid curvature type. Must be one of: 'profc', 'planc',"
                "'tangc', 'meanc', 'total'.")

        # Keep NaNs like they are in dem
        curvature[np.isnan(dem)] = np.nan

        result = cp.copy(self)
        result.z = curvature
        return result

    def dilate(
            self, size: tuple | None = None, footprint: np.ndarray | None = None,
            structure: np.ndarray | None = None) -> 'GridObject':
        """A simple wrapper around th scipy.ndimage.grey_dilation function,
        that also handles NaNs in the input GridObject. Either size, footprint
        or structure has to be passed to this function. If nothing is provided,
        the function will raise an error.

        size : tuple of ints, optional
            A tuple of ints containing the shape of the structuring element.
            Only needed if neither footprint nor structure is provided. Will
            result in a full and flat structuring element.
            Defaults to None
        footprint : np.ndarray of ints, optional
            A array defining the footprint of the erosion operation.
            Non-zero elements define the neighborhood over which the erosion
            is applied. Defaults to None
        structure : np.ndarray of ints, optional
            A array defining the structuring element used for the erosion. 
            This defines the connectivity of the elements. Defaults to None

        Returns
        -------
        GridObject
            A GridObject storing the computed values.
        Raises
        ------
        ValueError
            If size, structure and footprint are all None.

        Example
        -------
        >>> dem = topotoolbox.load_dem('perfectworld')
        >>> dilate = dem.dilate(size=10)
        >>> dilate.plot(cmap='terrain')
        """

        if size is None and structure is None and footprint is None:
            err = ("Dilate requires a structuring element to be specified."
                   " Use the size argument for a full and flat structuring"
                   " element (equivalent to a a minimum filter) or the"
                   " structure and footprint arguments to specify"
                   " a non-flat structuring element.")
            raise ValueError(err) from None

        # Replace NaN values with inf
        dem = self.z.copy()
        dem[np.isnan(dem)] = -np.inf

        dilated = grey_dilation(
            input=dem, size=size, structure=structure, footprint=footprint)

        # Keep NaNs like they are in dem
        dilated[np.isnan(self.z)] = np.nan

        result = cp.copy(self)
        result.z = dilated
        return result

    def erode(
            self, size: tuple | None = None, footprint: np.ndarray | None = None,
            structure: np.ndarray | None = None) -> 'GridObject':
        """Apply a morphological erosion operation to the GridObject. Either
        size, footprint or structure has to be passed to this function. If
        nothing is provided, the function will raise an error.

        Parameters
        ----------
        size : tuple of ints
            A tuple of ints containing the shape of the structuring element.
            Only needed if neither footprint nor structure is provided. Will
            result in a full and flat structuring element.
            Defaults to None
        footprint : np.ndarray of ints, optional
            A array defining the footprint of the erosion operation.
            Non-zero elements define the neighborhood over which the erosion
            is applied. Defaults to None
        structure : np.ndarray of ints, optional
            A array defining the structuring element used for the erosion. 
            This defines the connectivity of the elements. Defaults to None

        Returns
        -------
        GridObject
            A GridObject storing the computed values.

        Raises
        ------
        ValueError
            If size, structure and footprint are all None.

        Example
        -------
        >>> dem = topotoolbox.load_dem('perfectworld')
        >>> eroded = dem.erode()
        >>> eroded.plot(cmap='terrain')
        """

        if size is None and structure is None and footprint is None:
            err = ("Erode requires a structuring element to be specified."
                   " Use the size argument for a full and flat structuring"
                   " element (equivalent to a a minimum filter) or the"
                   " structure and footprint arguments to specify"
                   " a non-flat structuring element.")
            raise ValueError(err) from None

        # Replace NaN values with inf
        dem = self.z.copy()
        dem[np.isnan(dem)] = np.inf

        eroded = grey_erosion(
            dem, size=size, structure=structure, footprint=footprint)

        # Keep NaNs like they are in dem
        eroded[np.isnan(self.z)] = np.nan

        result = cp.copy(self)
        result.z = eroded
        return result

    def evansslope(
            self, partial_derivatives: bool = False, mode: str = 'nearest',
            modified: bool = False) -> 'GridObject' | Tuple['GridObject', 'GridObject']:
        """Evans method fits a second-order polynomial to 3x3 subgrids. The
        parameters of the polynomial are the partial derivatives which are
        used to calculate the surface slope = sqrt(Gx**2 + Gy**2).

        Evans method approximates the surface by regression surfaces.
        Gradients are thus less susceptible to noise in the DEM.

        Parameters
        ----------
        mode : str, optional
            The mode parameter determines how the input DEM is extended
            beyond its boundaries: ['reflect', 'constant', 'nearest', 'mirror',
            'wrap', 'grid-mirror', 'grid-constant', 'grid-wrap']. See
            scipy.ndimage.convolve for more information, by default 'nearest'
        modified : bool, optional
            If True, the surface is weakly smoothed before gradients are
            calculated (see Shary et al., 2002), by default False
        partial_derivatives : bool, optional
            If True, both partial derivatives [fx, fy] will be returned as
            GridObjects instead of just the evansslope, by default False

        Returns
        -------
        GridObject
            A GridObject containing the computed evansslope data.

        Example
        -------
        >>> dem = topotoolbox.load_dem('perfectworld')
        >>> slope = dem.evansslope()
        >>> slope.plot(cmap='terrain')
        """
        dem = self.z.copy()
        # NaN replacement not optional since convolve can't handle NaNs
        indices = distance_transform_edt(
            np.isnan(dem), return_distances=False, return_indices=True)
        dem = dem[tuple(indices)]

        if modified:
            kernel = np.array([[0, 1, 0], [1, 41, 1], [0, 1, 0]])/45
            dem = convolve(dem, kernel, mode=mode)

        kx = np.array(
            [[-1, 0, 1], [-1, 0, 1], [-1, 0, 1]])/(6*self.cellsize)
        fx = convolve(dem, kx, mode=mode)
        # kernel for dz/dy
        ky = np.array(
            [[1, 1, 1], [0, 0, 0], [-1, -1, -1]])/(6*self.cellsize)
        fy = convolve(dem, ky, mode=mode)

        if partial_derivatives:
            result_kx = cp.copy(self)
            result_ky = cp.copy(self)
            result_kx.z = kx
            result_ky.z = ky
            return result_kx, result_ky

        slope = np.sqrt(fx**2 + fy**2)
        slope[np.isnan(self.z)] = np.nan

        result = cp.copy(self)
        result.z = slope
        return result

    def aspect(self, classify: bool = False) -> 'GridObject':
        """Aspect returns the slope exposition of each cell in a digital
        elevation model in degrees. In contrast to the second output of
        gradient8 which returns the steepest slope direction, aspect 
        returns the angle of the slope.

        Parameters
        ----------
        classify : bool, optional
            directions are classified according to the scheme proposed by
            Gomez-Plaza et al. (2001), by default False

        Returns
        -------
        GridObject
            A GridObject containing the computed aspect data.

        Example
        -------
        >>> dem = topotoolbox.load_dem('perfectworld')
        >>> aspect = dem.aspect()
        >>> aspect.plot(cmap='terrain')
        """

        grad_y, grad_x = np.gradient(self.z, edge_order=2)
        aspect: np.ndarray = np.arctan2(-grad_x, grad_y)
        aspect = np.degrees(aspect)
        aspect = np.mod(aspect, 360)

        if classify:
            aspclass = np.array([1, 3, 5, 7, 8, 6, 4, 2])
            aspedges = aspect // 45
            aspedges = aspedges.astype(np.int8)

            aspect = aspclass[aspedges]
            aspect = aspect.astype(np.int8)

        result = cp.copy(self)
        result.z = aspect
        return result

    def prominence(self, tolerance: float, use_hybrid=True) -> Tuple:
        """This function calculates the prominence of peaks in a DEM. The
        prominence is the minimal amount one would need to descend from a peak
        before being able to ascend to a higher peak. The function uses image
        reconstruct (see function imreconstruct) to calculate the prominence.
        It may take a while to run for large DEMs. The algorithm iteratively
        finds the next higher prominence and stops if the prominence is less
        than the tolerance, the second input parameter to the function.

        Parameters
        ----------
        tolerance : float
            The minimum tolerance for the second to last found peak. (meters)
            Will always find one peak.
        use_hybrid : bool, optional
            If True, use the hybrid reconstruction algorithm. Defaults to True.

        Returns
        -------
        Tuple[np.ndarray, Tuple]
            A Tuple containing a ndarray storing the computed prominence and
            a tuple of ndarray. Each array in the inner tuple has the same
            shape as the indices array (as returned by np.unravel_index).

        Examples
        --------
        >>> dem = topotoolbox.load_dem('perfectworld')
        >>> prom, idx = dem.prominence(tolerance=90)
        >>> plt.subplot()
        >>> dem.plot(cmap='terrain')
        >>> plt.plot(idx[0], idx[1], 'ro')
        """
        dem = np.nan_to_num(self.z)
        p = np.full_like(dem, np.min(dem), order='F')

        prominence: List[float] = []
        indices = []

        while not prominence or prominence[-1] > tolerance:
            diff = dem - p
            prominence.append(np.max(diff))
            indices.append(np.unravel_index(np.argmax(diff), self.shape))

            p[indices[-1]] = dem[indices[-1]]
            if use_hybrid:
                queue = np.zeros_like(dem, dtype=np.int64, order='F')
                _morphology.reconstruct_hybrid(p, queue, dem, self.shape)
            else:
                _morphology.reconstruct(p, dem, self.shape)

        prominence_array = np.array(prominence)
        indices_array = np.array(indices)
        indices_array = indices_array[:, [1, 0]]  # swap columns 0 and 1
        # transpose to get (x, y) instead of (y, x)
        indices_array = indices_array.T
        return prominence_array, indices_array

    def hillshade(self,
                  azimuth: float = 315.0,
                  altitude: float = 60.0,
                  exaggerate: float = 1.0):
        """Compute a hillshade of a digital elevation model

        Parameters
        ----------
        azimuth : float
            The azimuth angle of the light source measured in degrees
            clockwise from north. Defaults to 315 degrees.
        altitude : float
            The altitude angle of the light source measured in degrees
            above the horizon. Defaults to 60 degrees.
        exaggerate : float
            The amount of vertical exaggeration. Increase to emphasize
            elevation differences in flat terrain. Defaults to 1.0

        Returns
        -------
        GridObject
            A GridObject containing the resulting hillshade data

        Example
        -------
        >>> dem = topotoolbox.load_dem('perfectworld')
        >>> hillshade = dem.hillshade()
        >>> hillshade.plot(cmap='gray')
        >>> dem.plot(cmap='terrain', alpha=0.2)
        """

        h = np.zeros_like(self.z)
        nx = np.zeros_like(self.z)
        ny = np.zeros_like(self.z)
        nz = np.zeros_like(self.z)

        # Computing the azimuth angle is a bit tricky
        gt = self.transform

        # Remove the translation from the geotransform. It is not
        # needed to rotate the coordinate system, but it makes things
        # harder to work with.
        gt = gt.translation(-gt.xoff, -gt.yoff)*gt

        if self.z.flags.f_contiguous:
            # If the array is column-major, we need to swap the x and
            # y coordinates, which is achieved with a matrix like
            #
            # [[0  -1],
            #  [-1  0]]
            #
            # which we can construct as a permutation followed by a
            # 180 degree rotation.
            gt = gt.rotation(180) * gt.permutation() * gt

        # This is the /east/ component of the azimuth vector
        sx = np.sin(np.deg2rad(azimuth))
        # This is the /north/ component of the azimuth vector
        sy = np.cos(np.deg2rad(azimuth))

        # Apply the inverse of the geotransform to convert from
        # geographic coordinates to image coordinates.
        dx, dy = ~gt * (sx, sy)

        # And retrieve the azimuth angle.
        azimuth_radians = np.arctan2(dy, dx)

        # NOTE(wkearn): This angle is then immediately used within
        # hillshade to compute vector components again. It would be
        # somewhat more efficient and numerically stable to work
        # directly with the vectors. libtopotoolbox's hillshade should
        # probably take a vector rather than an angle.
        #
        # See Inigo Quilez (2013). Avoiding trigonometry
        # (https://iquilezles.org/articles/noacos/) for an argument
        # against using angles in graphics APIs.

        altitude_radians = np.deg2rad(altitude)

        _grid.hillshade(h, nx, ny, nz, exaggerate * self.z,
                        azimuth_radians, altitude_radians, self.cellsize, self.dims)

        result = cp.copy(self)
        result.z = h
        return result

    def _gwdt_computecosts(self) -> np.ndarray:
        """
        Compute the cost array used in the gradient-weighted distance
        transform (GWDT) algorithm.


        Returns
        -------
        np.ndarray
            A 2D array of costs corresponding to each grid cell in the DEM.
        """
        dem = self.z
        flats = self.identifyflats(raw=True)
        filled_dem = self.fillsinks().z
        dims = self.shape
        costs = np.zeros_like(dem, dtype=np.float32, order='F')
        conncomps = np.zeros_like(dem, dtype=np.int64, order='F')

        _grid.gwdt_computecosts(costs, conncomps, flats, dem, filled_dem, dims)
        del conncomps, flats, filled_dem
        return costs

    def _gwdt(self) -> np.ndarray:
        """
        Perform the grey-weighted distance transform (GWDT) on the DEM.

        Returns
        -------
        np.ndarray
            A 2D array representing the GWDT distances for each grid cell.
        """
        costs = self._gwdt_computecosts()
        flats = self.identifyflats(raw=True)
        dims = self.shape
        dist = np.zeros_like(flats, dtype=np.float32, order='F')
        prev = np.zeros_like(flats, dtype=np.int64, order='F')
        heap = np.zeros_like(flats, dtype=np.int64, order='F')
        back = np.zeros_like(flats, dtype=np.int64, order='F')

        _grid.gwdt(dist, prev, costs, flats, heap, back, dims)
        del costs, prev, heap, back
        return dist

    def _flow_routing_d8_carve(self) -> tuple[np.ndarray, np.ndarray]:
        """
        Compute the flow routing using the D8 algorithm with carving
        for flat areas.

        Returns
        -------
        np.ndarray
            array indicating the source cells for flow routing. (source)
        np.ndarray
            array indicating the flow direction for each grid cell. (direction)
        """
        filled_dem = self.fillsinks().z
        dist = self._gwdt()
        flats = self.identifyflats(raw=True)
        dims = self.shape
        source = np.zeros_like(flats, dtype=np.int64, order='F')
        direction = np.zeros_like(flats, dtype=np.uint8, order='F')

        _grid.flow_routing_d8_carve(
            source, direction, filled_dem, dist, flats, dims)
        del filled_dem, dist, flats
        return source, direction

    def _flow_routing_targets(self) -> np.ndarray:
        """
        Identify the target cells for flow routing.

        Returns
        -------
        np.ndarray
            A 2D array where each cell points to its downstream target cell.
        """

        source, direction = self._flow_routing_d8_carve()
        dims = self.shape
        target = np.zeros_like(source, dtype=np.int64, order='F')

        _grid.flow_routing_targets(target, source, direction, dims)
        del source, direction
        return target

    def info(self) -> None:
        """Prints all variables of a GridObject.
        """
        print(f"name: {self.name}")
        print(f"path: {self.path}")
        print(f"rows: {self.rows}")
        print(f"cols: {self.columns}")
        print(f"cellsize: {self.cellsize}")
        print(f"bounds: {self.bounds}")
        print(f"transform: {self.transform}")
        if self.crs is not None and self.crs.is_projected:
            print(f"coordinate system (Projected): {self.crs}")
        elif self.crs is not None and self.crs.is_geographic:
            print(f"coordinate system (Geographic): {self.crs}")
        else:
            print(f"coordinate system: {self.crs}")
        print(f"maximum z-value: {np.nanmax(self.z)}")
        print(f"minimum z-value: {np.nanmin(self.z)}")

    def plot(self, ax=None, extent=None, **kwargs):
        """Plot the GridObject

        Parameters
        ----------
        ax: matplotlib.axes.Axes, optional
            The axes in which to plot the GridObject. If no axes
            are given, the current axes are used.

        extent: floats (left, right, bottom, top), optional        
            The bounding box used to set the axis limits. If no extent
            is supplied, defaults to self.extent, which plots the
            GridObject in geographic coordinates.

        **kwargs
            Additional keyword arguments are forwarded to
            matplotlib.axes.Axes.imshow

        Returns
        -------
        matplotlib.image.AxesImage
            The image constructed by imshow

        """
        # TODO: Add Example to Docstring
        if ax is None:
            ax = plt.gca()

        if extent is None:
            extent = self.extent

        return ax.imshow(self.z, extent=extent, **kwargs)

    def plot_hs(self, ax=None,
                elev=None,
                azimuth=315, altitude=60, exaggerate=1,
                filter_method=None, filter_size=3,
                cmap='terrain', norm=None,
                blend_mode='soft',
                extent=None,
                **kwargs):
        """Plot a shaded relief map of the GridObject

        Parameters
        ----------
        ax: matplotlib.axes.Axes, optional
            The axes in which to plot the GridObject. If no axes
            are given, the current axes are used.
        elev: GridObject, optional
            The digital elevation model used for shading. If no DEM is
            provided, the data GridObject is also used for shading.
        azimuth: float, optional
            The azimuth angle of the light source in degrees from
            North. Defaults to 315 degrees.
        altitude: float, optional
            The altitude angle of the light source in degrees above
            the horizon. Defaults to 60 degrees.
        exaggerate: float, optional
            The amount of vertical exaggeration to apply to the
            elevation. Defaults to 1.
        filter_method: 'str', optional
            The method used to filter the DEM before computing the
            hillshade. The data GridObject is not filtered. This
            should be one of the methods provided by
            `GridObject.filter`. Defaults to None, which does not
            apply a filter.
        filter_size: int, optional
            The size of the filter kernel in pixels. Defaults to 3.
        cmap: colors.Colormap or str or None
            The colormap to use in coloring the data. Defaults to
            'terrain'.
        norm: colors.Normalize, optional
            The normalization method that scales the color data to the
            [0,1] interval. Defaults to a linear scaling from the
            minimum of the data to the maximum.
        blend_mode: {'multiply', 'overlay', 'soft'}, optional
            The algorithm used to combine the shaded elevation with
            the data. Defaults to 'soft'.
       extent: floats (left, right, bottom, top), optional        
            The bounding box used to set the axis limits. If no extent
            is supplied, defaults to self.extent
        **kwargs
            Additional keyword arguments are forwarded to
            matplotlib.axes.Axes.imshow

        Returns
        -------
        matplotlib.image.AxesImage
            The image constructed by imshow

        Raises
        ------
        TypeError
            The `elev` argument is not a GridObject

        ValueError
            The `elev` argument is not the same shape as the data

        ValueError
            A `blend_mode` other than 'multiply', 'overlay' or 'soft' is provided.

        ValueError
            The `filter_method` or `filter_size` arguments are not
            accepted by `GridObject.filter`.
        """
        # TODO: Add Example to Docstring
        if ax is None:
            ax = plt.gca()

        if elev is None:
            shade = self
        elif isinstance(elev, GridObject):
            if not elev.shape == self.shape:
                err = "elev GridObject must have the same shape as the GridObject."
                raise ValueError(err) from None
            shade = elev
        else:
            err = "elev must be a GridObject"
            raise TypeError(err) from None

        if filter_method is not None:
            shade = shade.filter(method=filter_method, kernelsize=filter_size)

        h = shade.hillshade(azimuth, altitude, exaggerate)
        cmap = plt.get_cmap(cmap)

        if norm is None:
            norm = colors.Normalize(vmin=np.nanmin(
                self.z), vmax=np.nanmax(self.z))

        base = cmap(norm(self.z))
        top = np.expand_dims(np.clip(h, 0, 1), 2)
        if blend_mode == "multiply":
            rgb = base * top
        elif blend_mode == "overlay":
            rgb = np.where(base < 0.5, 2*base*top, 1 - 2*(1-base)*(1-top))
        elif blend_mode == "soft":
            rgb = (1 - 2*top)*base**2 + 2 * top * base
        else:
            raise ValueError("blend_mode not supported") from None

<<<<<<< HEAD
        return ax.imshow(np.clip(rgb, 0, 1), **kwargs)
=======
        if extent is None:
            extent = self.extent

        return ax.imshow(np.clip(rgb,0,1), extent=extent, **kwargs)
>>>>>>> c776f255

    def shufflelabel(self, seed=None):
        """Randomize the labels of a GridObject

        This function is helpful when plotting drainage basins. It will work with
        any kind of data, but is most useful when given ordinal data such as an
        integer-valued GridObject.

        Parameters
        ----------
        seed: optional

          The seed used to generate the random permutation of labels.

          The seed is passed directly to `numpy.random.default_rng`__.

          .. __:
             https://numpy.org/doc/stable/reference/random/generator.html#numpy.random.default_rng

        Returns
        -------
        GridObject
          A grid identical to the input, but with randomly reassigned labels.
        """
<<<<<<< HEAD
        # TODO: Add Example to Docstring
        result = copy.copy(self)
=======
        result = cp.copy(self)
>>>>>>> c776f255

        labels = self.z
        u, indices = np.unique(labels, return_inverse=True)
        rng = np.random.default_rng(seed)
        result.z = rng.permutation(u)[indices]

        return result

    def duplicate_with_new_data(self, data : np.ndarray) -> 'GridObject':
        """Duplicate a GridObject with different data

        This function is helpful when one wants to create a GridObject from
        a numpy array with the exact same properties (e.g. crs, ...) but
        different data

        Parameters
        ----------
        data: np.ndarray

          The new data (needs to be in the same shape than the current GridObject)

        Returns
        -------
        GridObject
          A grid identical to the input, but with new data.

        """

        rows, columns = data.shape

        if self.columns != columns or self.rows != rows:
            raise ValueError("Both GridObjects have to be the same size.")

        result = cp.deepcopy(self)

        result.z = np.array(data, copy=True)

        return result

    # 'Magic' functions:
    # ------------------------------------------------------------------------

    def __eq__(self, other):
        dem = cp.deepcopy(self)

        if not isinstance(other, self.__class__):
            raise TypeError("Can only compare two GridObjects.")

        if self.columns != other.columns or self.rows != other.rows:
            raise ValueError("Both GridObjects have to be the same size.")

        dem.z = self.z == other.z

        return dem

    def __ne__(self, other):
        dem = cp.deepcopy(self)

        if not isinstance(other, self.__class__):
            raise TypeError("Can only compare two GridObjects.")

        if self.columns != other.columns or self.rows != other.rows:
            raise ValueError("Both GridObjects have to be the same size.")

        dem.z = self.z != other.z

        return dem

    def __gt__(self, other):
        dem = cp.deepcopy(self)

        if not isinstance(other, self.__class__):
            raise TypeError("Can only compare two GridObjects.")

        if self.columns != other.columns or self.rows != other.rows:
            raise ValueError("Both GridObjects have to be the same size.")

        dem.z = self.z > other.z

        return dem

    def __lt__(self, other):
        dem = cp.deepcopy(self)

        if not isinstance(other, self.__class__):
            raise TypeError("Can only compare two GridObjects.")

        if self.columns != other.columns or self.rows != other.rows:
            raise ValueError("Both GridObjects have to be the same size.")

        dem.z = self.z < other.z

        return dem

    def __ge__(self, other):
        dem = cp.deepcopy(self)

        if not isinstance(other, self.__class__):
            raise TypeError("Can only compare two GridObjects.")

        if self.columns != other.columns or self.rows != other.rows:
            raise ValueError("Both GridObjects have to be the same size.")

        dem.z = self.z >= other.z

        return dem

    def __le__(self, other):
        dem = cp.deepcopy(self)

        if not isinstance(other, self.__class__):
            raise TypeError("Can only compare two GridObjects.")

        if self.columns != other.columns or self.rows != other.rows:
            raise ValueError("Both GridObjects have to be the same size.")

        dem.z = self.z <= other.z

        return dem

    def __add__(self, other):
        dem = cp.copy(self)

        if isinstance(other, self.__class__):
            dem.z = self.z + other.z
            return dem

        dem.z = self.z + other
        return dem

    def __sub__(self, other):
        dem = cp.copy(self)

        if isinstance(other, self.__class__):
            dem.z = self.z - other.z
            return dem

        dem.z = self.z - other
        return dem

    def __mul__(self, other):
        dem = cp.copy(self)

        if isinstance(other, self.__class__):
            dem.z = self.z * other.z
            return dem

        dem.z = self.z * other
        return dem

    def __div__(self, other):
        dem = cp.copy(self)

        if isinstance(other, self.__class__):
            dem.z = self.z / other.z
            return dem

        dem.z = self.z / other
        return dem

    def __and__(self, other):
        dem = cp.deepcopy(self)

        if not isinstance(other, self.__class__):
            raise TypeError("Can only compare two GridObjects.")

        if self.columns != other.columns or self.rows != other.rows:
            raise ValueError("Both GridObjects have to be the same size.")

        # Check for invalid values
        if np.any((self.z != 0) & (self.z != 1)) or np.any((other.z != 0) & (other.z != 1)):
            error = "Invalid cell value. 'and' can only compare True (1) and False (0) values."
            raise ValueError(error)

        # Perform element-wise bitwise AND operation
        dem.z = np.logical_and(self.z, other.z)

        return dem

    def __or__(self, other):
        dem = cp.deepcopy(self)

        if not isinstance(other, self.__class__):
            raise TypeError("Can only compare two GridObjects.")

        if self.columns != other.columns or self.rows != other.rows:
            raise ValueError("Both GridObjects have to be the same size.")

        # Check for invalid values
        if np.any((self.z != 0) & (self.z != 1)) or np.any((other.z != 0) & (other.z != 1)):
            error = "Invalid cell value. 'and' can only compare True (1) and False (0) values."
            raise ValueError(error)

        # Perform element-wise bitwise OR operation
        dem.z = np.logical_or(self.z, other.z)

        return dem

    def __xor__(self, other):
        dem = cp.deepcopy(self)

        if not isinstance(other, self.__class__):
            raise TypeError("Can only compare two GridObjects.")

        if self.columns != other.columns or self.rows != other.rows:
            raise ValueError("Both GridObjects have to be the same size.")

        # Check for invalid values
        if np.any((self.z != 0) & (self.z != 1)) or np.any((other.z != 0) & (other.z != 1)):
            error = "Invalid cell value. 'and' can only compare True (1) and False (0) values."
            raise ValueError(error)

        # Perform element-wise bitwise XOR operation
        dem.z = np.logical_xor(self.z, other.z)

        return dem

    def __len__(self):
        return len(self.z)

    def __iter__(self):
        return iter(self.z)

    def __getitem__(self, index):
        return self.z[index]

    def __setitem__(self, index, value):
        try:
            value = np.float32(value)
        except (ValueError, TypeError):
            raise TypeError(
                f"{value} can't be converted to float32.") from None

        self.z[index] = value

    def __array__(self, dtype=None, copy=None):
        try:
            # If we are using Numpy v1.x, this will copy-if-needed
            # when copy=False.
            return np.array(self.z, dtype=dtype, copy=copy)
        except ValueError:
            # If np.array fails because copy=None and we are using an
            # older version of Numpy, use asarray to copy-if-needed.
            return np.asarray(self.z, dtype=dtype)

    def __str__(self):
        return str(self.z)


    def __repr__(self):

        # Determine the coordinate system
        str_coord = ''
        if self.crs is not None and self.crs.is_projected:
            str_coord = f'coordinate system (Projected): {self.crs}'
        elif self.crs is not None and self.crs.is_geographic:
            str_coord = f'coordinate system (Geographic): {self.crs}'
        else:
            str_coord = f'coordinate system: {self.crs}'

        return f"""name: {self.name}
        path: {self.path}
        rows: {self.rows}
        cols: {self.columns}
        cellsize: {self.cellsize}
        bounds: {self.bounds}
        transform: {self.transform}
        {str_coord}
        maximum z-value: {np.nanmax(self.z)}
        minimum z-value: {np.nanmin(self.z)}
        """<|MERGE_RESOLUTION|>--- conflicted
+++ resolved
@@ -284,26 +284,6 @@
             - 'fsm2d': Uses the fast sweeping method.
             - 'fmm2d': Uses the fast marching method.
 
-<<<<<<< HEAD
-    Returns
-    -------
-    GridObject
-        A new GridObject with the computed excess topography.
-
-    Raises
-    ------
-    ValueError
-        If `method` is not one of ['fsm2d', 'fmm2d'].
-        If `threshold` is an np.ndarray and doesn't match the shape of the DEM.
-    TypeError
-        If `threshold` is not a float, int, GridObject, or np.ndarray.
-
-    Example
-    -------
-    >>> dem = topotoolbox.load_dem('perfectworld')
-    >>> excess = dem.excesstopography(threshold=0.3, method='fsm2d')
-    >>> excess.plot(cmap='terrain')
-=======
         Returns
         -------
         GridObject
@@ -316,7 +296,12 @@
             If `threshold` is an np.ndarray and doesn't match the shape of the DEM.
         TypeError
             If `threshold` is not a float, int, GridObject, or np.ndarray.
->>>>>>> c776f255
+
+        Example
+        -------
+        >>> dem = topotoolbox.load_dem('perfectworld')
+        >>> excess = dem.excesstopography(threshold=0.3, method='fsm2d')
+        >>> excess.plot(cmap='terrain')
         """
 
         if method not in ['fsm2d', 'fmm2d']:
@@ -1201,14 +1186,10 @@
         else:
             raise ValueError("blend_mode not supported") from None
 
-<<<<<<< HEAD
-        return ax.imshow(np.clip(rgb, 0, 1), **kwargs)
-=======
         if extent is None:
             extent = self.extent
 
         return ax.imshow(np.clip(rgb,0,1), extent=extent, **kwargs)
->>>>>>> c776f255
 
     def shufflelabel(self, seed=None):
         """Randomize the labels of a GridObject
@@ -1233,12 +1214,7 @@
         GridObject
           A grid identical to the input, but with randomly reassigned labels.
         """
-<<<<<<< HEAD
-        # TODO: Add Example to Docstring
-        result = copy.copy(self)
-=======
         result = cp.copy(self)
->>>>>>> c776f255
 
         labels = self.z
         u, indices = np.unique(labels, return_inverse=True)
