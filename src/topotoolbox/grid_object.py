--- conflicted
+++ resolved
@@ -6,24 +6,9 @@
 import numpy as np
 import matplotlib.pyplot as plt
 
-<<<<<<< HEAD
-# pylint: disable=import-error
-from ._grid import (  # type: ignore
-    grid_fillsinks,
-    grid_identifyflats,
-    grid_excesstopography_fsm2d,
-    grid_excesstopography_fmm2d,
-    grid_gwdt_computecosts,
-    grid_gwdt,
-    grid_flow_routing_d8_carve,
-    grid_flow_routing_targets,
-    grid_gradient8,
-)
-=======
 
 # pylint: disable=no-name-in-module
 from . import _grid  # type: ignore
->>>>>>> 2dbdab0f
 
 __all__ = ['GridObject']
 
