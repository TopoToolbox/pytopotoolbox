"""This module contains the StreamObject class.
"""
import math
import warnings
import copy

import numpy as np
import matplotlib.pyplot as plt
from matplotlib.collections import LineCollection
from scipy.sparse import csr_matrix

from .flow_object import FlowObject
from .grid_object import GridObject
from .utils import validate_alignment

# pylint: disable=no-name-in-module
from . import _flow  # type: ignore
from . import _stream  # type: ignore

_all_ = ['StreamObject']


class StreamObject():
    """A class to represent stream flow accumulation based on a FlowObject.
    """

    def __init__(self, flow: FlowObject, units: str = 'pixels',
                 threshold: int | float | GridObject | np.ndarray = 0,
                 stream_pixels: GridObject | np.ndarray | None = None,
                 channelheads: np.ndarray | None = None
                 ) -> None:
        """Initializes the StreamObject by processing flow accumulation.

    Parameters
    ----------
    flow : FlowObject
        The input flow object containing source, target, direction, and other
        properties related to flow data.
    units : str, optional
        Units of measurement for the flow data. Can be 'pixels', 'mapunits',
        'm2', or 'km2'. Default is 'pixels'.
    threshold : int | float | GridObject | np.ndarray, optional
        The upslope area threshold for flow accumulation. This can be an
        integer, float, GridObject, or a NumPy array. If more water than in
        the threshold has accumulated in a cell, it is part of the stream.
        Default is 0, which will result in the threshold being generated
        based on this formula: threshold = (avg^2)*0.01
        where shape = (n,m).
    stream_pixels : GridObject | np.ndarray, optional
        A GridObject or np.ndarray made up of zeros and ones to denote where
        the stream is located. Using this will overwrite any use of the
        threshold argument.
    channelheads: np.ndarray, optional        
        An np.ndarray with the linear indices in column-major ('F')
        order indicating the locations of channel heads. All streams
        downstream of the indicated channel heads will be returned in
        the StreamObject.

    Raises
    ------
    ValueError
        If the `units` parameter is not 'pixels', 'mapunits', 'm2', or 'km2'.
    ValueError
        If the shape of the threshold does not match the flow object shape.

    Example
    -------
    >>> dem = topotoolbox.load_dem('perfectworld')
    >>> fd = topotoolbox.FlowObject(dem)
    >>> s = topotoolbox.StreamObject(fd,threshold=1000,units='pixels')
    >>> plt.subplots()
    >>> dem.plot(cmap="terrain")
    >>> s.plot(color='r')
        """
        if not isinstance(flow, FlowObject):
            err = f"{flow} is not a topotoolbox.FlowObject."
            raise TypeError(err)

        self.cellsize = flow.cellsize
        self.shape = flow.shape
        self.strides = flow.strides

        # georeference
        self.bounds = flow.bounds
        self.transform = flow.transform
        self.crs = flow.crs

        cell_area = 0.0
        # Calculate the are of a cell based on the units argument.
        if units == 'pixels':
            cell_area = 1.0
        elif units == 'm2':
            cell_area = self.cellsize**2
        elif units == 'km2':
            cell_area = (self.cellsize*0.001)**2
        elif units == 'mapunits':
            if self.crs is not None:
                if self.crs.is_projected:
                    # True so cellsize is in meters
                    cell_area = self.cellsize**2
                else:
                    # False so cellsize is in degrees
                    pass
        else:
            err = (f"Invalid unit '{units}' provided. Expected one of "
                   f"'pixels', 'mapunits', 'm2', 'km2'.")
            raise ValueError(err) from None

        # If stream_pixels are provided, the stream can be generated based
        # on stream_pixels without the need for a threshold
        w = np.zeros(flow.shape, dtype='bool', order='F').ravel(order='K')
        if stream_pixels is not None:
            if stream_pixels.shape != self.shape:
                err = (
                    f"stream_pixels shape {stream_pixels.shape}"
                    f" does not match FlowObject shape {self.shape}.")
                raise ValueError(err)

            if isinstance(stream_pixels, GridObject):
                w = (stream_pixels.z != 0).ravel(order='F')

            elif isinstance(stream_pixels, np.ndarray):
                w = (stream_pixels != 0).ravel(order='F')

            if threshold != 0:
                warn = ("Since stream_pixels have been provided, the "
                        "input for threshold will be ignored.")
                warnings.warn(warn)
        elif channelheads is not None:
            ch = np.zeros(flow.shape,dtype=np.uint32,order='F')
            ch[np.unravel_index(channelheads, flow.shape, order='F')] = 1
            edges = np.ones(flow.source.size, dtype=np.uint32)
            _stream.traverse_down_u32_or_and(ch, edges, flow.source, flow.target)
            w = (ch > 0).ravel(order='F')

        # Create the appropriate threshold matrix based on the threshold input.
        else:
            if isinstance(threshold, (int, float)):
                if threshold == 0:
                    avg = (flow.shape[0] + flow.shape[1])//2
                    threshold = np.full(
                        self.shape, math.floor((avg ** 2) * 0.01),
                        dtype=np.float32)
                else:
                    threshold = np.full(
                        self.shape, threshold, dtype=np.float32)
            elif isinstance(threshold, np.ndarray):
                if threshold.shape != self.shape:
                    err = (f"Threshold array shape {threshold.shape} does not "
                           f"match FlowObject shape: {self.shape}.")
                    raise ValueError(err) from None
                threshold = threshold.astype(np.float32, order='F')
            else:
                if threshold.shape != self.shape:
                    err = (
                        f"Threshold GridObject shape {threshold.shape} does "
                        f"not match FlowObject shape: {self.shape}.")
                    raise ValueError(err) from None

                threshold = threshold.z.astype(np.float32, order='F')

            # Divide the threshold by how many m^2 or km^2 are in a cell to
            # convert the user input to pixels for further computation.
            threshold /= cell_area

            # Generate the flow accumulation matrix (acc)
            acc = np.zeros(flow.shape, order='F', dtype=np.float32)
            fraction = np.ones_like(flow.source, dtype=np.float32)
            weights = np.ones(flow.shape, order='F', dtype=np.float32)
            _flow.flow_accumulation(
                acc, flow.source, flow.target, fraction, weights, flow.shape)

            # Generate a 1D array that holds all indexes where more water than
            # in the required threshold is collected. (acc >= threshold)
            w = (acc >= threshold).ravel(order='F')

        # Indices of pixels in the stream network
        # This is a node attribute list
        self.stream = np.nonzero(w)[0]

        # Find edges whose source pixel is in the stream network
        u = flow.source
        v = flow.target
        d = flow.direction.ravel(order='F')

        i = w[u]

        # Renumber the nodes of the stream network
        ix = np.zeros_like(w, dtype='int64')
        ix[w] = np.arange(0, self.stream.size)

        # Edges in the stream network
        #
        # Elements of these edge attribute lists are 0-based indices
        # into node attribute lists.
        #
        # To convert these to pixel indices in the original GridObject
        # or FlowObject, use stream[source] or stream[target].
        self.source = ix[u[i]]
        self.target = ix[v[i]]
        self.direction = d[u[i]]

        # misc
        self.path = flow.path
        self.name = flow.name

    def distance(self) -> np.ndarray:
        """
        Compute the pixel-to-pixel distance for each edge.

        Returns
        -------
        np.ndarray, float32
            An edge attribute list with the distance between pixels

        Example
        -------
        >>> dem = topotoolbox.load_dem('perfectworld')
        >>> fd = topotoolbox.FlowObject(dem)
        >>> s = topotoolbox.StreamObject(fd,threshold=1000,units='pixels')
        >>> plt.subplots()
        >>> dem.plot(cmap="terrain")
        >>> s.plot(color='r')
        """
        d = np.abs(self.stream[self.source] - self.stream[self.target])

        dist = self.cellsize * np.where(
            (d == self.strides[0]) | (d == self.strides[1]),
            np.float32(1.0),
            np.sqrt(np.float32(2.0)))

        return dist

    def downstream_distance(self) -> np.ndarray:
        """Compute the maximum distance between a node in the stream
        network and the channel head.

        Returns
        -------
        np.ndarray, float32
            A node attribute list with the downstream distances
        """
        # TODO: Add an example to docstring

        d = self.distance()  # Edge attribute list
        dds = np.zeros_like(self.stream, dtype=np.float32)
        _stream.traverse_down_f32_max_add(dds, d, self.source, self.target)

        return dds

    def ezgetnal(self, k, dtype=None):
        """Retrieve a node attribute list from k

        Parameters
        ----------
        k : GridObject | np.ndarray | float
            The object from which node values will be extracted. If
            `k` is a `GridObject` or an `np.ndarray` with the same
            shape as the underlying DEM of this `StreamObject`, the
            node values will be extracted from the grid by
            indexing. If `k` is an array with the same shape as the
            node attribute list, `ezgetnal` returns a copy of `k`. If
            `k` is a scalar value, `ezgetnal` returns an array of the
            right shape filled with `k`.

        Returns
        -------
        np.ndarray
            The resulting array will always be a copy of the input
            array.

        Raises
        ------
        ValueError
            If `k` does not have the right shape to be indexed by the
            `StreamObject`.
<<<<<<< HEAD
        TypeError
            If `k` does not represent a type of data that can be
            extracted into a node attribute list.

        Example
        -------
        """
        # TODO: Add an example to docstring
=======
>>>>>>> 43b0e573

        """
        if np.isscalar(k):
            nal = np.full(self.stream.shape, k, dtype=None)
        else:
            if validate_alignment(self, k):
                # k is a GridObject or ndarray with the right shape
                # and georeferencing
                # Advanced indexing of k will always return a copy
                nal = k[np.unravel_index(self.stream, self.shape, order='F')]

                # We use copy=False in astype to avoid copying that copy if possible
                nal = nal.astype(dtype or nal.dtype, copy=False)
            elif hasattr(k,"shape") and self.stream.shape == k.shape:
                # k is already a node attribute list
                nal = np.array(k, dtype=dtype, copy=True)
            else:
                raise ValueError(f"{k} is not a node attribute list of the appropriate shape.")

        return nal

    def streampoi(self, point_type: str):
        """Extract points of interest from the stream network

        Currently supported points of interest are 'channelheads',
        'outlets' and 'confluences'

        Parameters
        ----------
        point_type: 'channelheads' or 'outlets' or 'confluences'
            The type of points to select from the stream network

        Returns
        -------
        np.ndarray
            A logical node attribute list indicating the locations of points.

        Raises
        ------
        ValueError
            If an unknown point type is requested.
        """
        indegree = np.zeros(self.stream.size, dtype=np.uint8)
        outdegree = np.zeros(self.stream.size, dtype=np.uint8)
        _stream.edgelist_degree(indegree, outdegree, self.source, self.target)
        if point_type == 'channelheads':
            output = (outdegree > 0) & (indegree == 0)
        elif point_type == 'outlets':
            output = (outdegree == 0) & (indegree > 0)
        elif point_type == 'confluences':
            output = indegree > 1
        else:
            raise ValueError(f"{point_type} is not currently supported")

        return output

    def xy(self, data=None):
        """Compute the x and y coordinates of continuous stream segments

        Arguments
        ---------
        data: tuple, optional
           A tuple of two node attribute lists representing the
           desired x and y values for each pixel in the stream
           network. If this argument is not supplied, the returned x
           and y values are the geographic coordinates of the node.

        Returns
        -------
        list
            A list of lists of (x,y) pairs.

        Example
        -------
        """
        # TODO: Add an example to docstring
        if data is None:
            # pylint: disable=unbalanced-tuple-unpacking
            j, i = np.unravel_index(self.stream, self.shape, order='F')
            xs, ys = self.transform * np.vstack((i,j))
        else:
            xs, ys = data

        vertices = range(self.stream.size)
        edges = range(self.source.size)

        # Construct an adjacency list for the graph,
        # so we can do a depth-first search
        adjacency_list = [[] for _ in vertices]
        for e in edges:
            src = self.source[e]
            tgt = self.target[e]
            adjacency_list[src].append(tgt)

        # Depth-first search of the graph
        visited = np.zeros(self.stream.size, dtype=bool)
        segments = []
        stack = []

        for e in edges:
            src = self.source[e]
            if not visited[src]:
                # Start a new segment
                stack.append(src)
                segments.append([])
            while stack:
                u = stack.pop()
                # Always append the next vertex to the segment
                segments[-1].append((xs[u], ys[u]))
                # If u has already been visited, we stop the segment
                # otherwise, we push its children to visit later
                if not visited[u]:
                    visited[u] = True
                    # Add any neighbors of
                    for v in adjacency_list[u]:
                        stack.append(v)

        return segments

    def plot(self, ax=None, **kwargs):
        """Plot the StreamObject

        Stream segments as computed by StreamObject.xy are plotted
        using a LineCollection. Note that collections are not used in
        autoscaling the provided axis. If the axis limits are not
        already set, by another underlying plot, for example, call
        ax.autoscale_view() on the returned axes to show the plot.

        Parameters
        ----------
        ax: matplotlib.axes.Axes, optional
            The axes in which to plot the StreamObject. If no axes are
            given, the current axes are used.

        **kwargs
            Additional keyword arguments are forwarded to LineCollection

        Returns
        -------
        matplotlib.axes.Axes
            The axes into which the StreamObject has been plotted.
        """
        # TODO: Add an example to docstring

        if ax is None:
            ax = plt.gca()
        collection = LineCollection(self.xy(), **kwargs)
        ax.add_collection(collection)
        return ax

    def plotdz(self, z, ax=None, dunit: str = 'm', doffset: float = 0, **kwargs):
        """Plot a node attribute list against upstream distance

        Note that collections are not used in
        autoscaling the provided axis. If the axis limits are not
        already set, by another underlying plot, for example, call
        ax.autoscale_view() on the returned axes to show the plot.

        Parameters
        ----------
        z: GridObject, np.ndarray
          The node attribute list that will be plotted

        ax: matplotlib.axes.Axes, optional
            The axes in which to plot the StreamObject. If no axes are
            given, the current axes are used.

        dunit: str, optional
            The unit to plot the upstream distance. Should be either
            'm' for meters or 'km' for kilometers.

        doffset: float, optional
            An offset to be applied to the upstream distance.
            `doffset` should be in the units specified by `dunit`.

        **kwargs
            Additional keyword arguments are forwarded to LineCollection

        Returns
        -------
        matplotlib.axes.Axes
            The axes into which the plot as been added

        Raises
        ------
        ValueError
            If `dunit` is not one of 'm' or 'km'.

        """
        # TODO: Add an example to docstring

        if ax is None:
            ax = plt.gca()
        z = self.ezgetnal(z)
        dist = np.zeros_like(z, dtype=np.float32)
        a = np.ones_like(z, dtype=np.float32)

        # Compute upstream distance using streamquad_trapz_f32
        # Another traversal might be more efficient in the future
        _stream.streamquad_trapz_f32(dist, a,
                                     self.source,
                                     self.target,
                                     self.distance())

        if dunit == 'km':
            dist /= 1000
        elif dunit != 'm':
            raise ValueError("dunit must be one of 'm' or 'km'")

        dist += doffset

        collection = LineCollection(self.xy((dist, z)), **kwargs)
        ax.add_collection(collection)
        return ax

    def chitransform(self,
                     upstream_area: GridObject | np.ndarray,
                     a0: float = 1e6,
                     mn: float = 0.45,
                     k: GridObject | np.ndarray | None = None,
                     correctcellsize: bool = True):
        """Coordinate transformation using the integral approach

        Transforms the horizontal spatial coordinates of a river
        longitudinal profile using an integration in upstream
        direction of drainage area (chi, see Perron and Royden, 2013).

        Parameters
        ----------
        upstream_area : GridObject | np.ndarray
            Raster with the upstream areas. Must be the same size and
            projection as the GridObject used to create the
            StreamObject.
        a0 : float, optional
            Reference area in the same units as the upstream_area
            raster. Defaults to 100_000.
        mn : float, optional
            mn-ratio. Defaults to 0.45.
        k  : GridObject | np.ndarray | None, optional
            Erosional efficiency, which may vary spatially. If `k` is
            supplied, then `chitransform` returns the time needed for
            a signal (knickpoint) propagating upstream from the outlet
            of the stream network. If `k` has units of m^(1 - 2m) / y,
            then time will have units of y. Note that calculating the
            response time requires the assumption that n=1. Defaults
            to None, which does not use the erosional efficiency.
        correctcellsize : bool, optional
            If true, multiplies the `upstream_area` raster by
            `self.cellsize**2`. Use if `a0` has the same units of
            `self.cellsize**2` and `upstream_area` has units of
            pixels, such as the default output from
            `flow_accumulation`. If the units of `upstream_area` are
            already m^2, then set correctcellsize to False. Defaults
            to True.

        Raises
        ------
        ValueError
            If `upstream_area` or `k` does not have the right shape to
            be indexed by the `StreamObject`.
        TypeError
            If `upstream_area` or `k` does not represent a type of data that can be
            extracted into a node attribute list.
        TypeError
            If the modified upstream area is not a supported floating point type.
        """

        # Retrieve node attribute lists
        a = self.ezgetnal(upstream_area)

        if correctcellsize:
            a = a * self.cellsize**2

        # Set up k
        if k is not None:
            node_k = self.ezgetnal(k)
            a = (1 / node_k) * (1 / a)**mn
        else:
            a = (a0 / a)**mn

        # Cumulative trapezoidal integration
        weight = self.distance()
        c = np.zeros_like(a)
        if a.dtype == np.float32:
            _stream.streamquad_trapz_f32(c,
                                         a,
                                         self.source,
                                         self.target,
                                         weight)
        elif a.dtype == np.float64:
            _stream.streamquad_trapz_f64(c,
                                         a,
                                         self.source,
                                         self.target,
                                         weight)
        else:
            # This is probably unreachable
            raise TypeError("modified area is not a floating point object")

        return c

    def trunk(self, downstream_distance: np.ndarray | None = None,
              flow_accumulation: GridObject | None = None) -> 'StreamObject':
        """Reduces a stream network to the longest streams in each stream
        network tree (e.g. connected component). The algorithm identifies
        the main trunk by sequently tracing the maximum downstream 
        distance in upstream direction. 

        Parameters
        ----------
        flow_accumulation : Gridobject, optional
            A GridObject filled with flow accumulation values (as returned by
            the function FlowObject.flow_accumulation). Defaults to None.
        downstream_distance : np.ndarray, optional
            A numpy ndarray node-attribute list as generated by ezgetnal(). 
            This argument overwrites the flow_accumulation if used.
            Defaults to None.

        Returns
        -------
        StreamObject
            StreamObject with truncated streams.
        """

        stream_network_size = len(self.stream)

        if not downstream_distance is None:
            pass
        elif not flow_accumulation is None:
            downstream_distance = self.ezgetnal(flow_accumulation)
        else:
            downstream_distance = self.downstream_distance()

        sparse_distance = csr_matrix(
            (downstream_distance[self.source] + 1, (self.source, self.target)),
            shape=(stream_network_size, stream_network_size))

        # Identify outlet reaches
        any_column = np.array(sparse_distance.sum(axis=0) > 0).flatten()
        any_row = np.array(sparse_distance.sum(axis=1) > 0).flatten()
        outlets = any_column & ~any_row

        trunks_max = np.argmax(sparse_distance, axis=0)

        max_neighbor = np.zeros(stream_network_size, dtype=bool)
        max_neighbor[trunks_max] = True

        trunks = np.zeros(stream_network_size, dtype=bool)
        trunks[outlets] = True

        for r in range(len(self.source) - 1, -1, -1):
            trunks[self.source[r]] = trunks[self.target[r]
                                            ] and max_neighbor[self.source[r]]

        result = self.subgraph(trunks)
        return result

    def klargestconncomps(self, k=1) -> 'StreamObject':
        """Extract the k largest connected components of the stream network

        Components are ordered by the number of stream network pixels.

        Parameters
        ----------
        k : integer, optional
            The number of components to keep. The default is 1

        Returns
        -------
        StreamObject
            A new StreamObject containing only the k largest connected components
        """
        nv = self.stream.size
        ne = self.source.size

        # Compute outlets of the stream network
        # NOTE(wkearn): This can be factored into its own function (`streampoi`)
        indegree = np.zeros(nv, dtype=np.uint8)
        outdegree = np.zeros(nv, dtype=np.uint8)
        _stream.edgelist_degree(indegree, outdegree, self.source, self.target)
        outlets = (outdegree == 0) & (indegree > 0)

        # Count the nodes in each connected component of the stream
        # network.
        # This might be slightly inconsistent with the MATLAB
        # implementation which sorts by the number of edges in each
        # connected component.
        acc = np.ones(nv, dtype=np.float32)
        weights = np.ones(ne, dtype=np.float32)
        _stream.traverse_down_f32_add_mul(
            acc, weights, self.source, self.target)

        # Indices of the outlets in a node attribute list
        outlet_indices = np.flatnonzero(outlets)

        # Indices of the sorted accumulation values, from lowest to highest
        ixs = np.argsort(acc[outlets])

        # conncomps will be 1 for all pixels in the k largest
        # connected components
        conncomps = np.zeros(nv, dtype=np.uint8)

        # Initialize to 1 at the outlets of the k largest components
        conncomps[outlet_indices[ixs[-k:]]] = 1

        # And propagate those values from the outlets upstream
        _stream.propagatevaluesupstream_u8(conncomps, self.source, self.target)

        # Convert to boolean array so we can index with it
        conncomps_mask = conncomps > 0

        result = self.subgraph(conncomps_mask)
        return result

    def subgraph(self, nal):
        """Extract a subset of the stream network

        Parameters
        ----------
        nal: GridObject or np.ndarray
            A logical node attribute list indicating the desired
            nodes of the new stream network

        Returns
        -------
        StreamObject
            A StreamObject representing the desired subset of the
            stream network.
        """

        nal = self.ezgetnal(nal)
        nal = nal > 0
        result = copy.copy(self)

        result.stream = self.stream[nal]

        new_indices = np.cumsum(nal) - 1

        valid_edges = nal[self.source] & nal[self.target]

        result.source = self.source[valid_edges]
        result.target = self.target[valid_edges]

        result.source = new_indices[result.source]
        result.target = new_indices[result.target]

        # TODO(wkearn): clean(result)
        # TODO(wkearn): return indices into the original node attribute list
        return result

    # 'Magic' functions:
    # ------------------------------------------------------------------------

    def __len__(self):
        return len(self.stream)

    def __iter__(self):
        return iter(self.stream)

    def __getitem__(self, index):
        return self.stream[index]

    def __setitem__(self, index, value):
        try:
            value = np.float32(value)
        except (ValueError, TypeError):
            raise TypeError(
                f"{value} can't be converted to float32.") from None

        self.stream[index] = value

    def __array__(self):
        return self.stream

    def __str__(self):
        return str(self.stream)<|MERGE_RESOLUTION|>--- conflicted
+++ resolved
@@ -274,18 +274,6 @@
         ValueError
             If `k` does not have the right shape to be indexed by the
             `StreamObject`.
-<<<<<<< HEAD
-        TypeError
-            If `k` does not represent a type of data that can be
-            extracted into a node attribute list.
-
-        Example
-        -------
-        """
-        # TODO: Add an example to docstring
-=======
->>>>>>> 43b0e573
-
         """
         if np.isscalar(k):
             nal = np.full(self.stream.shape, k, dtype=None)
