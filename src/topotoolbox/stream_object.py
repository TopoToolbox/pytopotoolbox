--- conflicted
+++ resolved
@@ -62,7 +62,6 @@
     ValueError
         If the shape of the threshold does not match the flow object shape.
 
-<<<<<<< HEAD
     Example
     -------
     >>> dem = topotoolbox.load_dem('perfectworld')
@@ -71,8 +70,6 @@
     >>> plt.subplots()
     >>> dem.plot(cmap="terrain")
     >>> s.plot(color='r')
-=======
->>>>>>> c776f255
         """
         if not isinstance(flow, FlowObject):
             err = f"{flow} is not a topotoolbox.FlowObject."
