--- conflicted
+++ resolved
@@ -224,17 +224,6 @@
 // by functions in the pytopotoolbox package
 
 PYBIND11_MODULE(_grid, m) {
-<<<<<<< HEAD
-    m.def("grid_fillsinks", &wrap_fillsinks);
-    m.def("grid_identifyflats", &wrap_identifyflats);
-    m.def("grid_excesstopography_fsm2d", &wrap_excesstopography_fsm2d);
-    m.def("grid_excesstopography_fmm2d", &wrap_excesstopography_fmm2d);
-    m.def("grid_gwdt", &wrap_gwdt);
-    m.def("grid_gwdt_computecosts", &wrap_gwdt_computecosts);
-    m.def("grid_flow_routing_d8_carve", &wrap_flow_routing_d8_carve);
-    m.def("grid_flow_routing_targets", &wrap_flow_routing_targets);
-    m.def("gradient8", &wrap_gradient8);
-=======
     m.def("fillsinks", &wrap_fillsinks);
     m.def("identifyflats", &wrap_identifyflats);
     m.def("excesstopography_fsm2d", &wrap_excesstopography_fsm2d);
@@ -243,5 +232,5 @@
     m.def("gwdt_computecosts", &wrap_gwdt_computecosts);
     m.def("flow_routing_d8_carve", &wrap_flow_routing_d8_carve);
     m.def("flow_routing_targets", &wrap_flow_routing_targets);
->>>>>>> 2dbdab0f
+    m.def("gradient8", &wrap_gradient8);
 }