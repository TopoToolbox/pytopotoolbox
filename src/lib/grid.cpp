--- conflicted
+++ resolved
@@ -25,7 +25,13 @@
     fillsinks(output_ptr, dem_ptr, nrows, ncols);
 }
 
-<<<<<<< HEAD
+// wrap_identifyflats: 
+// Parameters:
+//   output: A NumPy array to store the output, where flats, sill amd presills will be marked.
+//   dem: A NumPy array representing the digital elevation model.
+//   nrows: Number of rows in the input DEM.
+//   ncols: Number of columns in the input DEM.
+
 void wrap_identifyflats(py::array_t<int32_t> output, py::array_t<float> dem, ptrdiff_t nrows, ptrdiff_t ncols){
     int32_t *output_ptr = output.mutable_data();
     float *dem_ptr = dem.mutable_data();
@@ -33,10 +39,9 @@
     identifyflats(output_ptr, dem_ptr, nrows, ncols);
 }
 
-=======
-// Make wrap_fillsinks() function available as grid_fillsinks() to be used by
+// Make wrap_funcname() function available as grid_funcname() to be used by
 // by functions in the pytopotoolbox package
->>>>>>> 981428ee
+
 PYBIND11_MODULE(_grid, m) {
     m.def("grid_fillsinks", &wrap_fillsinks);
     m.def("grid_identifyflats", &wrap_identifyflats);
