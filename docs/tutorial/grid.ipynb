--- conflicted
+++ resolved
@@ -117,29 +117,7 @@
    ]
   }
  ],
-<<<<<<< HEAD
  "metadata": {},
-=======
- "metadata": {
-  "kernelspec": {
-   "display_name": "Python 3 (ipykernel)",
-   "language": "python",
-   "name": "python3"
-  },
-  "language_info": {
-   "codemirror_mode": {
-    "name": "ipython",
-    "version": 3
-   },
-   "file_extension": ".py",
-   "mimetype": "text/x-python",
-   "name": "python",
-   "nbconvert_exporter": "python",
-   "pygments_lexer": "ipython3",
-   "version": "3.11.2"
-  }
- },
->>>>>>> c776f255
  "nbformat": 4,
  "nbformat_minor": 5
 }