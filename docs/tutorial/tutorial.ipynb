--- conflicted
+++ resolved
@@ -125,11 +125,7 @@
    "name": "python",
    "nbconvert_exporter": "python",
    "pygments_lexer": "ipython3",
-<<<<<<< HEAD
-   "version": "3.12.3"
-=======
    "version": "3.11.2"
->>>>>>> c776f255
   }
  },
  "nbformat": 4,
